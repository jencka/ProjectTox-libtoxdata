#ifndef TOX_DATA_H
#define TOX_DATA_H

#include <stdio.h>
#include <string.h>
#include <time.h>

#include <tox.h>
#include <sodium.h>

#ifdef __cplusplus
extern "C" {
#endif

#include <scrypt-jane.h>

/* "Profile" Save Format
 * ==============
 *
 * bytes    name        type        purpose
 * ----------------------------------------
 * -- block one [unencrypted] --
 * 4        magic       uint8       magic, 6c:69:62:65 "libe"
 * 8        saved       uint64      unix timestamp from when the profile was last used
 * 2        namelen     uint16      length of name
 * varies   name        uint8       name of profile, UTF-8 preferably
 * 12       scryptvars  uint32      N,r,p variables for scrypt - in this order
 * 24       salt        uint8       the salt for scrypt
 * 24       nonce       uint8       the nonce for nacl
 * 8        blocklen    uint64      the length of the encrypted block
 * -- block two [encrypted] --
 * 32       0           uint8       crypto_secretbox_ZEROBYTES
 * 4        magic       uint8       magic, 72:74:61:73 "rtas"
 * varies   profile     uint8       the messenger data - this goes to tox_load()
 */

typedef struct tox_data {
	//the file path for the given profile
	char *file_path;
	//indicates whether the profile is locked
	int locked;

	uint8_t encrypted_key[crypto_secretbox_KEYBYTES], //Sodium encrypt key, 32 bytes.
			nonce[crypto_secretbox_NONCEBYTES], //Sodium nonce, 24 bytes.
			salt[24]; //Scrypt salt, 24 bytes.

	/* The values used (N=12,r=8,p=1) were sourced from here: https://www.tarsnap.com/scrypt/scrypt-slides.pdf
	 * Percival recommends larger (N=14) values for interactive logins - I've lessened them slightly to make
	 * decryption acceptable on slower machines. One can always specify harder values.
	 */
	uint32_t scrypt_n,
			 scrypt_r,
			 scrypt_p;

	//The profile's name and last save time.
	uint8_t *name;
	uint64_t time_saved;

	//The encrypted block's file offset and length.
	size_t block_two_offset;
	uint64_t block_two_length;

	//The unencrypted messenger data.
	uint8_t *data;
	size_t data_length;
} tox_data;

/* NOTE - all string function parameters must be nul-teminated (path, password, et cetera) */

/* Creates and returns a new tox_data with the given path, internal name, and password
 * The returned tox_data is both unlocked and not yet saved to disk.
 * The caller is responsible for calling data_close() on the given tox_data when done.
 *
 * returns tox_data on success, NULL otherwise
 */
tox_data* data_init_new(char *path, uint8_t *data_name, uint8_t *password);

/* Loads a tox_data from the given path
 * The returned tox_data is locked until data_unlock() is called.
 * The caller is responsible for calling data_close() on the given tox_data when done.
 *
 * returns tox_data on success, NULL otherwise
 */
tox_data* data_init_load(char *path);

/* Safely frees a given tox_data */
void data_close(tox_data *data);

/* Unlocks the given tox_data
 * 
 * returns	0 if success
 *			-1 if the password is wrong
 *			-2 if the file is malformed
 */
int data_unlock(tox_data *data, uint8_t *password);

/* ------------- REQUIRES UNLOCKING ------------- */

/* Locks the given tox_data
 * 
 * returns	0 if success
 *			-1 if the file is locked
 */
int data_lock(tox_data *data);

/* Changes the password for the given tox_data
 * 
 * returns	0 if success
 *			-1 if the file is locked
 *			-2 if the old password is wrong
 */
int data_change_key(tox_data *data, uint8_t *old_password, uint8_t *new_password);

/* Writes the given messenger to the given tox_data
 * This function also calls data_flush().
 * 
 * returns	0 if success
 *			-1 if the file is locked
 */
int data_write_messenger(tox_data *data, uint8_t *buffer, size_t length);

/* Copies the messenger from the given tox_data
 * 
 * returns	the size of the tox messenger if success
 *			-1 if the file is locked
 */
size_t data_read_messenger(tox_data *data, uint8_t **buffer);

/* Writes the given tox_data to the disk
 * 
 * returns	0 if success
 *			-1 if the file is locked
 *			-2 if encryption error
 *			-3 if FILE error
 */
int data_flush(tox_data *data);

<<<<<<< HEAD
#ifdef __cplusplus
}
=======
>>>>>>> e7c07f2e
#endif<|MERGE_RESOLUTION|>--- conflicted
+++ resolved
@@ -135,9 +135,8 @@
  */
 int data_flush(tox_data *data);
 
-<<<<<<< HEAD
 #ifdef __cplusplus
 }
-=======
->>>>>>> e7c07f2e
+#endif
+
 #endif